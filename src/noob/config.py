<<<<<<< HEAD
import os
=======
import warnings
from importlib.metadata import entry_points
>>>>>>> cfe8ea45
from pathlib import Path
from typing import Literal

from platformdirs import PlatformDirs
from pydantic import BaseModel, Field, field_validator
from pydantic_settings import (
    BaseSettings,
    PydanticBaseSettingsSource,
    PyprojectTomlConfigSettingsSource,
    SettingsConfigDict,
    YamlConfigSettingsSource,
)

from noob.exceptions import EntrypointImportWarning

_default_userdir = Path().home() / ".config" / "noob"
_dirs = PlatformDirs("noob", "noob")
LOG_LEVELS = Literal["DEBUG", "INFO", "WARNING", "ERROR"]
_extra_sources = []
"""Extra sources for tube configs added by `add_sources`"""
_entrypoint_sources: list[Path] | None = None
"""Sources added by entrypoint functions. Initially `None`, populated on first load of a config"""


class LogConfig(BaseModel):
    """
    Configuration for logging
    """

    model_config = SettingsConfigDict(validate_default=True)

    level: LOG_LEVELS = "INFO"
    """
    Severity of log messages to process.
    """
    level_file: LOG_LEVELS | None = None
    """
    Severity for file-based logging. If unset, use ``level``
    """
    level_stdout: LOG_LEVELS | None = None
    """
    Severity for stream-based logging. If unset, use ``level``
    """
    dir: Path = Path(_dirs.user_log_dir)
    """
    Directory where logs are stored.
    """
    file_n: int = 5
    """
    Number of log files to rotate through
    """
    file_size: int = 2**22  # roughly 4MB
    """
    Maximum size of log files (bytes)
    """
    width: int | None = None
    """
    Explicitly set width of rich stdout logs, leave as None for auto detection.
    """

    @field_validator("level", "level_file", "level_stdout", mode="before")
    @classmethod
    def uppercase_levels(cls, value: str | None = None) -> str | None:
        """
        Ensure log level strings are uppercased
        """
        if value is not None:
            value = value.upper()
        return value

    @field_validator("dir", mode="after")
    def create_dir(cls, value: Path) -> Path:
        if os.environ.get("READTHEDOCS", False):
            return value
        value.mkdir(parents=True, exist_ok=True)
        return value


class Config(BaseSettings):
    model_config = SettingsConfigDict(
        env_file=".env",
        env_file_encoding="utf-8",
        env_prefix="noob_",
        env_nested_delimiter="__",
        extra="ignore",
        nested_model_default_partial_update=True,
        yaml_file="noob_config.yaml",
        pyproject_toml_table_header=("tool", "noob", "config"),
        validate_default=True,
    )

    logs: LogConfig = LogConfig()
    user_dir: Path = Field(default=Path(_dirs.user_data_dir))
    tmp_dir: Path = Field(default=Path(_dirs.user_runtime_dir))
    config_dir: Path = Field(
        default=Path(_dirs.user_data_dir) / "config",
        description="Directory where config yaml files are stored",
    )

    @field_validator("user_dir", "config_dir", "tmp_dir", mode="after")
    def create_dir(cls, value: Path) -> Path:
        if os.environ.get("READTHEDOCS", False):
            return value
        value.mkdir(parents=True, exist_ok=True)
        return value

    @field_validator("user_dir", mode="after")
    def set_rtd_dir(cls, value: Path) -> Path:
        """RM this after PR to add configs is merged"""
        if os.environ.get("READTHEDOCS", False):
            return Path("docs/assets/pipelines")
        return value

    @classmethod
    def settings_customise_sources(
        cls,
        settings_cls: type[BaseSettings],
        init_settings: PydanticBaseSettingsSource,
        env_settings: PydanticBaseSettingsSource,
        dotenv_settings: PydanticBaseSettingsSource,
        file_secret_settings: PydanticBaseSettingsSource,
    ) -> tuple[PydanticBaseSettingsSource, ...]:
        """
        Read config settings from, in order of priority from high to low, where
        high priorities override lower priorities:

        * in the arguments passed to the class constructor (not user configurable)
        * in environment variables like ``export NOOB_LOGS__DIR=~/``
        * in a ``.env`` file in the working directory
        * in a ``noob_config.yaml`` file in the working directory
        * in the ``tool.noob.config`` table in a ``pyproject.toml`` file
          in the working directory
        * the default values in the :class:`.Config` model

        """

        return (
            init_settings,
            env_settings,
            dotenv_settings,
            YamlConfigSettingsSource(settings_cls),
            PyprojectTomlConfigSettingsSource(settings_cls),
        )


def add_config_source(path: Path) -> None:
    """
    Add a directory as a source of tube configs when searching by tube id
    """
    global _extra_sources
    path = Path(path)
    _extra_sources.append(path)


def get_extra_sources() -> list[Path]:
    """
    Get the extra sources added by :func:`.add_config_source`

    (avoid importing the private module-level collection anywhere else,
    as it makes mutation weird and unpredictable)
    """
    global _extra_sources
    return _extra_sources


def get_entrypoint_sources() -> list[Path]:
    """
    Get additional config sources added by entrypoint functions.

    Packages that ship noob tubes can make those tubes available by adding an
    entrypoint function with a signature ``() -> list[Path]`` to their pyproject.toml
    like:

        [project.entry-points."noob.add_sources"]
        tubes = "my_package.something:add_sources"

    References:
        https://setuptools.pypa.io/en/latest/userguide/entry_point.html
    """
    global _entrypoint_sources
    if _entrypoint_sources is None:
        _entrypoint_sources = []
        for ext in entry_points(group="noob.add_sources"):
            try:
                add_sources_fn = ext.load()
            except (ImportError, AttributeError):
                warnings.warn(
                    f"Config source entrypoint {ext.name}, {ext.value} "
                    f"could not be imported, or the function could not be found. Ignoring",
                    EntrypointImportWarning,
                    stacklevel=1,
                )
                continue
            try:
                _entrypoint_sources.extend([Path(p) for p in add_sources_fn()])
            except Exception as e:
                # bare exception is fine here - we're calling external code and can't know.
                warnings.warn(
                    f"Config source entrypoint {ext.name}, {ext.value} "
                    f"threw an error, or returned an invalid list of paths, ignoring.\n{str(e)}",
                    EntrypointImportWarning,
                    stacklevel=1,
                )
    return _entrypoint_sources


config = Config()<|MERGE_RESOLUTION|>--- conflicted
+++ resolved
@@ -1,9 +1,6 @@
-<<<<<<< HEAD
 import os
-=======
 import warnings
 from importlib.metadata import entry_points
->>>>>>> cfe8ea45
 from pathlib import Path
 from typing import Literal
 
@@ -108,13 +105,6 @@
         if os.environ.get("READTHEDOCS", False):
             return value
         value.mkdir(parents=True, exist_ok=True)
-        return value
-
-    @field_validator("user_dir", mode="after")
-    def set_rtd_dir(cls, value: Path) -> Path:
-        """RM this after PR to add configs is merged"""
-        if os.environ.get("READTHEDOCS", False):
-            return Path("docs/assets/pipelines")
         return value
 
     @classmethod

--- conflicted
+++ resolved
@@ -9,13 +9,8 @@
 from threading import Condition
 from typing import Any, TypeAlias
 
-<<<<<<< HEAD
 from noob.const import META_SIGNAL
-from noob.event import Event, NoEvent
-=======
-from noob.const import RESERVED_IDS
 from noob.event import Event, MetaSignal
->>>>>>> 7236ae3a
 from noob.node import Edge
 from noob.node.base import Signal
 from noob.types import Epoch, NodeID, SignalName
@@ -85,16 +80,9 @@
             node_id (str): ID of the node that emitted the events
             epoch (int): Epoch count that the signal was emitted in
         """
-<<<<<<< HEAD
-=======
+        timestamp = datetime.now(UTC)
         if value is MetaSignal.NoEvent:
-            return None
-        timestamp = datetime.now(UTC)
->>>>>>> 7236ae3a
-
-        timestamp = datetime.now(UTC)
-        if isinstance(value, NoEvent):
-            signals = [Signal(name=META_SIGNAL, type_=NoEvent)]
+            signals = [Signal(name=META_SIGNAL, type_=MetaSignal)]
 
         with self._event_condition:
             values = [value] if len(signals) == 1 else value

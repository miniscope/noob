--- conflicted
+++ resolved
@@ -52,7 +52,10 @@
     return left * right
 
 
-<<<<<<< HEAD
+def divide(numerator: int = 3, denominator: int = 5) -> A[float, Name("ratio")]:
+    return numerator / denominator
+
+
 def concat(strings: list[str]) -> str:
     return "".join(strings)
 
@@ -66,8 +69,4 @@
 
 
 def dictify(a_key: str, items: list[Any]) -> dict[str, Any]:
-    return {a_key: items}
-=======
-def divide(numerator: int = 3, denominator: int = 5) -> A[float, Name("ratio")]:
-    return numerator / denominator
->>>>>>> 1d245a2d
+    return {a_key: items}
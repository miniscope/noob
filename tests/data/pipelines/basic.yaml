--- conflicted
+++ resolved
@@ -10,10 +10,5 @@
   c:
     type: return
     depends:
-<<<<<<< HEAD
       # return node should by default simplify scalars
-      - 0: b.value
-
-=======
-      - out: b.value
->>>>>>> 1d245a2d
+      - 0: b.value